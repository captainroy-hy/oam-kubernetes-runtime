--- conflicted
+++ resolved
@@ -300,8 +300,6 @@
 				k8sClient.Get(ctx, client.ObjectKey{Namespace: namespace, Name: componentName}, cwWlV2)
 				return cwWlV2.Spec.Containers[0].Image
 			}, time.Second*60, time.Microsecond*500).Should(Equal(imageV2))
-<<<<<<< HEAD
-=======
 		})
 	})
 
@@ -475,7 +473,6 @@
 			k8sClient.Delete(ctx, &appconfig)
 			k8sClient.Delete(ctx, &comp1)
 			k8sClient.Delete(ctx, &comp2)
->>>>>>> 10d551c5
 		})
 	})
 })
